/*	Oscar, a hardware abstraction framework for the LeanXcam and IndXcam.
	Copyright (C) 2008 Supercomputing Systems AG
	
	This library is free software; you can redistribute it and/or modify it
	under the terms of the GNU Lesser General Public License as published by
	the Free Software Foundation; either version 2.1 of the License, or (at
	your option) any later version.
	
	This library is distributed in the hope that it will be useful, but
	WITHOUT ANY WARRANTY; without even the implied warranty of
	MERCHANTABILITY or FITNESS FOR A PARTICULAR PURPOSE.  See the GNU Lesser
	General Public License for more details.
	
	You should have received a copy of the GNU Lesser General Public License
	along with this library; if not, write to the Free Software Foundation,
	Inc., 51 Franklin Street, Fifth Floor, Boston, MA  02110-1301  USA
*/

/*! @file
 * @brief Private framework definitions
 */
#ifndef OSCAR_PRIV_H_
#define OSCAR_PRIV_H_

#include <string.h>
#include "include/oscar.h"

#define RND_MOD_Unbiased
/*#define RND_MOD_Biased*/
<<<<<<< HEAD
		
=======

/*! @brief Describes an OSC module and keeps track of how many users
 * hold references to it. */
struct OSC_MODULE
{
	/*! @brief Handle to the module. */
	void *      hHandle;
	/*! @brief Used to prevent premature unloading. */
	int         useCnt;
};

/*! @brief The Oscar framework object with handle to modules*/
struct OSC_FRAMEWORK
{
	struct OSC_MODULE log;     /*!< @brief logging */
	struct OSC_MODULE cam;     /*!< @brief camera */
	struct OSC_MODULE cpld;    /*!< @brief cpld */
	struct OSC_MODULE lgx;     /*!< @brief logic */
	struct OSC_MODULE sim;     /*!< @brief simulation */
	struct OSC_MODULE bmp;     /*!< @brief bitmap */
	struct OSC_MODULE swr;     /*!< @brief stimulation writer */
	struct OSC_MODULE srd;     /*!< @brief stimulation reader*/
	struct OSC_MODULE ipc;     /*!< @brief interprocess communication */
	struct OSC_MODULE sup;     /*!< @brief support */
	struct OSC_MODULE frd;     /*!< @brief filename reader */
	struct OSC_MODULE dspl;    /*!< @brief DSP runtime library */
	struct OSC_MODULE dma;     /*!< @brief Memory DMA */
	struct OSC_MODULE hsm;     /*!< @brief hierarchical state machine*/
	struct OSC_MODULE cfg;     /*!< @brief configuration file reader and writer*/
	struct OSC_MODULE vis;     /*!< @brief Vision library*/
	struct OSC_MODULE gpio;    /*!< @brief GPIO */
	struct OSC_MODULE jpg;     /*!< @brief JPG*/
};

>>>>>>> 99df7c02
#endif /*OSCAR_PRIV_H_*/<|MERGE_RESOLUTION|>--- conflicted
+++ resolved
@@ -25,44 +25,8 @@
 #include <string.h>
 #include "include/oscar.h"
 
+// FIXME: What does this do?
 #define RND_MOD_Unbiased
 /*#define RND_MOD_Biased*/
-<<<<<<< HEAD
 		
-=======
-
-/*! @brief Describes an OSC module and keeps track of how many users
- * hold references to it. */
-struct OSC_MODULE
-{
-	/*! @brief Handle to the module. */
-	void *      hHandle;
-	/*! @brief Used to prevent premature unloading. */
-	int         useCnt;
-};
-
-/*! @brief The Oscar framework object with handle to modules*/
-struct OSC_FRAMEWORK
-{
-	struct OSC_MODULE log;     /*!< @brief logging */
-	struct OSC_MODULE cam;     /*!< @brief camera */
-	struct OSC_MODULE cpld;    /*!< @brief cpld */
-	struct OSC_MODULE lgx;     /*!< @brief logic */
-	struct OSC_MODULE sim;     /*!< @brief simulation */
-	struct OSC_MODULE bmp;     /*!< @brief bitmap */
-	struct OSC_MODULE swr;     /*!< @brief stimulation writer */
-	struct OSC_MODULE srd;     /*!< @brief stimulation reader*/
-	struct OSC_MODULE ipc;     /*!< @brief interprocess communication */
-	struct OSC_MODULE sup;     /*!< @brief support */
-	struct OSC_MODULE frd;     /*!< @brief filename reader */
-	struct OSC_MODULE dspl;    /*!< @brief DSP runtime library */
-	struct OSC_MODULE dma;     /*!< @brief Memory DMA */
-	struct OSC_MODULE hsm;     /*!< @brief hierarchical state machine*/
-	struct OSC_MODULE cfg;     /*!< @brief configuration file reader and writer*/
-	struct OSC_MODULE vis;     /*!< @brief Vision library*/
-	struct OSC_MODULE gpio;    /*!< @brief GPIO */
-	struct OSC_MODULE jpg;     /*!< @brief JPG*/
-};
-
->>>>>>> 99df7c02
 #endif /*OSCAR_PRIV_H_*/