--- conflicted
+++ resolved
@@ -115,11 +115,8 @@
 #include "clb_pub.h"
 #include "vis_pub.h"
 #include "gpio_pub.h"
-<<<<<<< HEAD
+#include "dmtx_pub.h"
 #include "jpg_pub.h"
-=======
-#include "dmtx_pub.h"
 #endif
->>>>>>> 83b01e40
 
 #endif /*OSCAR_H_*/