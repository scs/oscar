--- conflicted
+++ resolved
@@ -32,8 +32,6 @@
 	#include "oscar_target.h"
 #endif /* OSC_HOST */
 
-<<<<<<< HEAD
-=======
 /*! @brief Represents the color depth of a picture */
 enum EnOscPictureType {
 	OSC_PICTURE_GREYSCALE,
@@ -63,7 +61,6 @@
 	enum EnOscPictureType type; /*!< @brief The type of the picture */
 };
 
->>>>>>> 83b01e40
 /*! @brief Module-specific error codes.
  * 
  * These are enumerated with the offset
