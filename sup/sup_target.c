2/*	Oscar, a hardware abstraction framework for the LeanXcam and IndXcam.
	Copyright (C) 2008 Supercomputing Systems AG
	
	This library is free software; you can redistribute it and/or modify it
	under the terms of the GNU Lesser General Public License as published by
	the Free Software Foundation; either version 2.1 of the License, or (at
	your option) any later version.
	
	This library is distributed in the hope that it will be useful, but
	WITHOUT ANY WARRANTY; without even the implied warranty of
	MERCHANTABILITY or FITNESS FOR A PARTICULAR PURPOSE.  See the GNU Lesser
	General Public License for more details.
	
	You should have received a copy of the GNU Lesser General Public License
	along with this library; if not, write to the Free Software Foundation,
	Inc., 51 Franklin Street, Fifth Floor, Boston, MA  02110-1301  USA
*/

/*! @file
 * @brief Support module implementation for host
 */

#include <sys/stat.h>
#include <sys/types.h>
#include <fcntl.h>
#include <unistd.h>
#include <sys/ioctl.h>
#include <linux/ioctl.h>
#include <errno.h>
#include <bfin_sram.h>

#include "sup.h"

/*! @brief The module singelton instance. */
struct OSC_SUP sup;

struct OscModule OscModule_sup = {
	.create = OscSupCreate,
	.dependencies = {
		&OscModule_log,
		NULL // To end the flexible array.
	}
};

<<<<<<< HEAD
OSC_ERR OscSupCreate(void *hFw)
=======
OSC_ERR OscSupCreate()
>>>>>>> 5a13b46d
{
	sup = (struct OSC_SUP) { };
		
	return SUCCESS;
}

/*=========================== Watchdog =================================*/

OSC_ERR OscSupWdtInit()
{
	if(sup.fdWatchdog != 0)
	{
		OscLog(WARN, "%s: Watchdog already initialized!\n", __func__);
		return -EALREADY_INITIALIZED;
	}

	sup.fdWatchdog = open("/dev/watchdog", O_WRONLY);
	if (sup.fdWatchdog < 0)
	{
		OscLog(ERROR, "%s: Unable to open watchdog device node! (%s)\n",
				__func__,
				strerror(errno));
		return -EDEVICE;
	}

	return SUCCESS;
}

OSC_ERR OscSupWdtClose()
{
	char magicChar = 'V';
	
	if(sup.fdWatchdog <= 0)
	{
		/* No watchdog open. */
		OscLog(WARN, "%s: Watchdog not initialized!\n", __func__);
		return -ENO_SUCH_DEVICE;
	}

	/* Send the magic character to disable the watchdog
	 * just before closing the file. This is in case the watchdog
	 * driver has not been configured with CONFIG_WATCHDOG_NOWAYOUT.
	 * Otherwise it resets the board in any case after the
	 * application has been closed. */
	write(sup.fdWatchdog, &magicChar, 1);
	fsync(sup.fdWatchdog);

	close(sup.fdWatchdog);
	sup.fdWatchdog = 0;

	return SUCCESS;
}

inline void OscSupWdtKeepAlive()
{
	if(sup.fdWatchdog <= 0)
	{
		/* No watchdog open. */
		OscLog(WARN, "%s: Watchdog not initialized!\n", __func__);
		return;
	}
	/* Write anything to the watchdog to disable it and
	 * make sure it is flushed. */
	write(sup.fdWatchdog, "\0", 1);
	fsync(sup.fdWatchdog);
}

/*============================= Cycles =================================*/

/*! /todo Low priority: Use whole 64 bit cycles counter. */
inline uint32 OscSupCycGet()
{
	uint32 ret;

	/* Read out the blackfin-internal cycle count register.
	 * This is a running counter of the number of cycles since start.
	 * Together with CYCLES2 this would actually be a 64 bit value,
	 * but in this function we only read out the lower 32 bits.
	 * (See OscSupCycGet64 for full readout).
	 * This yields a wrap-around time of around 8 secs with a 500 Mhz CPU,
	 * which should be sufficient for most cases. */
	__asm__ __volatile__ ("%0 = CYCLES;\n":"=d"(ret));
	return ret;
}

inline long long OscSupCycGet64()
{
	unsigned long long t0;

	/* Read out the blackfin-internal cycle count register.
	 * This is a running counter of the number of cycles since start.
	 * Together with CYCLES2 this gives actually be a 64 bit value.
	 * The blackfin has a nice hardware mechanic that stores the current
	 * value of CYCLES2 into a shadow register when CYCLES is read out.
	 * Therefore, no overflow check is required. */
	__asm__ __volatile__ ("%0=cycles; %H0=cycles2;" : "=d" (t0));
	return t0;
}

inline uint32 OscSupCycToMicroSecs(uint32 cycles)
{
	return (cycles/(CPU_FREQ/1000000));
}

inline uint32 OscSupCycToMilliSecs(uint32 cycles)
{
	return (cycles/((CPU_FREQ/1000000)*1000));
}

inline uint32 OscSupCycToSecs(uint32 cycles)
{
	return (cycles/((CPU_FREQ/1000000)*1000000));
}

inline long long OscSupCycToMicroSecs64(long long cycles)
{
	return (cycles/(CPU_FREQ/1000000));
}

inline long long OscSupCycToMilliSecs64(long long cycles)
{
	return (cycles/((CPU_FREQ/1000000)*1000));
}

inline long long OscSupCycToSecs64(long long cycles)
{
	return (cycles/((CPU_FREQ/1000000)*1000000));
}


/*============================== SRAM =================================*/
void* OscSupSramAllocL1DataA(unsigned int size)
{
	return sram_alloc(size, L1_DATA_A_SRAM);
}

void* OscSupSramAllocL1DataB(unsigned int size)
{
	return sram_alloc(size, L1_DATA_B_SRAM);
}

void* OscSupSramAllocL1Data(unsigned int size)
{
	return sram_alloc(size, L1_DATA_SRAM);
}

void* OscSupSramAllocL1Instr(unsigned int size)
{
	return sram_alloc(size, L1_INST_SRAM);
}

void* OscSupSramAllocScratch(unsigned int size)
{
	OscLog(ERROR, "%s: Allocating scratchpad not supported since "
					"not supported by uClinux yet!\n",
					__func__);
	return NULL;
}

int OscSupSramFree(void *pAddr)
{
	if(!sram_free(pAddr))
	{
		return SUCCESS;
	} else {
		return -EINVALID_PARAMETER;
	}
}<|MERGE_RESOLUTION|>--- conflicted
+++ resolved
@@ -42,11 +42,7 @@
 	}
 };
 
-<<<<<<< HEAD
-OSC_ERR OscSupCreate(void *hFw)
-=======
 OSC_ERR OscSupCreate()
->>>>>>> 5a13b46d
 {
 	sup = (struct OSC_SUP) { };
 		
