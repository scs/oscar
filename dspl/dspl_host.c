--- conflicted
+++ resolved
@@ -94,21 +94,6 @@
 
 fract16 OscDsplShl_fr1x16(fract16 x, int y)
 {
-<<<<<<< HEAD
-	if( y > 0 )
-	{
-		return x << y;
-	}
-	else
-	if (y < 0)
-	{
-		return x >> -y;
-	}
-	else
-	{
-		return x;
-	}
-=======
 	/* The C standard does not specify (to my knowledge) the result of a shift operation with a negative amount. */
 	if (y > 0)
 		x <<= y;
@@ -116,36 +101,14 @@
 		x >>= y;
 	
 	return x;
->>>>>>> 04a2a7cb
 }
 
 fract2x16 OscDsplShl_fr2x16(fract2x16 x, int y)
 {
-<<<<<<< HEAD
-	fract16 low, high;
-	if( y > 0 )
-	{
-		low  = OscDsplLow_of_fr2x16(x) << y;		
-		high = OscDsplHigh_of_fr2x16(x) << y;		
-		return OscDsplCompose_fr2x16( high, low);
-	}
-	else
-	if (y < 0)
-	{
-		low  = OscDsplLow_of_fr2x16(x) >> -y;		
-		high = OscDsplHigh_of_fr2x16(x) >> -y;		
-		return OscDsplCompose_fr2x16( high, low);
-	}
-	else
-	{
-		return x;
-	}
-=======
 	fract16 low = OscDsplShl_fr1x16(OscDsplLow_of_fr2x16(x), y);
 	fract16 high  = OscDsplShl_fr1x16(OscDsplHigh_of_fr2x16(x), y);
 	
 	return OscDsplCompose_fr2x16(high, low);
->>>>>>> 04a2a7cb
 }
 
 fract2x16 OscDsplCompose_fr2x16(fract16 h, fract16 l)
