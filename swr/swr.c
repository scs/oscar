--- conflicted
+++ resolved
@@ -25,12 +25,9 @@
 
 #include "oscar.h"
 
-<<<<<<< HEAD
-=======
 OSC_ERR OscSwrCreate();
 OSC_ERR OscSwrDestroy();
 
->>>>>>> 5a13b46d
 // FIXME: Why does this module exist for the non-simulating target?
 
 #if defined(OSC_HOST) || defined(OSC_SIM)
