--- conflicted
+++ resolved
@@ -28,30 +28,27 @@
 # MAKEFILES += .config
 -include .config
 
-  # The names of the subfolders with the modules
-  MODULES = cam
-  MODULES += log
-  MODULES += cpld
-  MODULES += sim
-  MODULES += bmp
-  MODULES += swr
-  MODULES += srd
-  MODULES += ipc
-  MODULES += sup
-  MODULES += frd
-  MODULES += dspl
-  MODULES += dma
-  MODULES += hsm
-  MODULES += cfg
-  MODULES += clb
-  MODULES += vis
-  MODULES += gpio
-<<<<<<< HEAD
-  MODULES += jpg
-=======
-  MODULES += dmtx
->>>>>>> 83b01e40
-  
+# The names of the subfolders with the modules
+MODULES = cam
+MODULES += log
+MODULES += cpld
+MODULES += sim
+MODULES += bmp
+MODULES += swr
+MODULES += srd
+MODULES += ipc
+MODULES += sup
+MODULES += frd
+MODULES += dspl
+MODULES += dma
+MODULES += hsm
+MODULES += cfg
+MODULES += clb
+MODULES += vis
+MODULES += gpio
+MODULES += dmtx
+MODULES += jpg
+
 # decide whether we are building or dooing something other like cleaning or configuring
 ifeq '' '$(filter $(MAKECMDGOALS), clean distclean config doc)'
   # check whether a .config file has been found
