/*	Oscar, a hardware abstraction framework for the LeanXcam and IndXcam.
	Copyright (C) 2008 Supercomputing Systems AG
	
	This library is free software; you can redistribute it and/or modify it
	under the terms of the GNU Lesser General Public License as published by
	the Free Software Foundation; either version 2.1 of the License, or (at
	your option) any later version.
	
	This library is distributed in the hope that it will be useful, but
	WITHOUT ANY WARRANTY; without even the implied warranty of
	MERCHANTABILITY or FITNESS FOR A PARTICULAR PURPOSE.  See the GNU Lesser
	General Public License for more details.
	
	You should have received a copy of the GNU Lesser General Public License
	along with this library; if not, write to the Free Software Foundation,
	Inc., 51 Franklin Street, Fifth Floor, Boston, MA  02110-1301  USA
*/
#ifndef OSCAR_INCLUDE_SRD_H_
#define OSCAR_INCLUDE_SRD_H_

/*! @file
 * @brief API definition for stimuli reader module
 * 
 * Srd allows to read signal values from a stimuli file.
 * One reader instance is required per stimuli file while a reader
 * may contain multiple signal instances.
 * 
 * The stimuli file must fullfill following syntax rules. A example
 * is give first:
 * 
 *   !    Time   ExampleA     ExampleB
 * 
 *   @    0      1            0
 * 
 *   @    20     1            1
 * 
 *   ! tab Time   tab  {SignalNameA}  tab  {SignalNameB} (descriptor line)
 * 
 *   @ tab {time} tab  {val}          tab  {val}         (instruction line)
 * 
 * The order of signal names has to match with the order of signal
 * registration to the reader.
 */

<<<<<<< HEAD
#ifndef SRD_PUB_H_
#define SRD_PUB_H

extern struct OscModule OscModule_srd;

=======
>>>>>>> 7aebb8c8
/*! Module-specific error codes.
 * These are enumerated with the offset
 * assigned to each module, so a distinction over
 * all modules can be made */
enum EnOscSrdErrors
{
	ESRD_PARSING_FAILURE = OSC_SRD_ERROR_OFFSET
};

/*====================== API functions =================================*/

/*********************************************************************//*!
 * @brief Create Stimuli Reader (host only)
 * 
 * @param strFile           I: output file name
 * @param pUpdateCallback   I: callback fxn to notify a value change
 * @param ppReader          O: handle to reader instance
 * @return SUCCESS or an appropriate error code otherwise
 *//*********************************************************************/
OSC_ERR OscSrdCreateReader( char* strFile,
		void (*pUpdateCallback)(void),
		void** ppReader);

/*********************************************************************//*!
 * @brief Register a signal to reader (host only)
 * 
 * @param pReader   I: handle to reader
 * @param strSignal I: signal name
 * @param ppSignal  O: handle to signal instance
 * @return SUCCESS or an appropriate error code otherwise
 *//*********************************************************************/
OSC_ERR OscSrdRegisterSignal( void* pReader, char* strSignal, void** ppSignal);

/*********************************************************************//*!
 * @brief GetUpdateSignal (host only)
 * 
 * @param pSignal   I: handle to signal
 * @param pbValue   O: return active signal value
 * @return SUCCESS or an appropriate error code otherwise
 *//*********************************************************************/
OSC_ERR OscSrdGetUpdateSignal( void* pSignal, bool* pbValue);



#endif // #ifndef OSCAR_INCLUDE_SRD_H_<|MERGE_RESOLUTION|>--- conflicted
+++ resolved
@@ -42,14 +42,8 @@
  * registration to the reader.
  */
 
-<<<<<<< HEAD
-#ifndef SRD_PUB_H_
-#define SRD_PUB_H
-
 extern struct OscModule OscModule_srd;
 
-=======
->>>>>>> 7aebb8c8
 /*! Module-specific error codes.
  * These are enumerated with the offset
  * assigned to each module, so a distinction over
@@ -92,6 +86,4 @@
  *//*********************************************************************/
 OSC_ERR OscSrdGetUpdateSignal( void* pSignal, bool* pbValue);
 
-
-
 #endif // #ifndef OSCAR_INCLUDE_SRD_H_