/*	Oscar, a hardware abstraction framework for the LeanXcam and IndXcam.
	Copyright (C) 2008 Supercomputing Systems AG
	
	This library is free software; you can redistribute it and/or modify it
	under the terms of the GNU Lesser General Public License as published by
	the Free Software Foundation; either version 2.1 of the License, or (at
	your option) any later version.
	
	This library is distributed in the hope that it will be useful, but
	WITHOUT ANY WARRANTY; without even the implied warranty of
	MERCHANTABILITY or FITNESS FOR A PARTICULAR PURPOSE.  See the GNU Lesser
	General Public License for more details.
	
	You should have received a copy of the GNU Lesser General Public License
	along with this library; if not, write to the Free Software Foundation,
	Inc., 51 Franklin Street, Fifth Floor, Boston, MA  02110-1301  USA
*/

#ifndef OSCAR_INCLUDE_ERROR_H_
#define OSCAR_INCLUDE_ERROR_H_

/* OscFunction[Finally|Catch|End]: Declare a function using these macros to use the Osc(Fail|Assert|Call)* error handling macros. */
/*! @brief Use this macro to declare a function. */
#define OscFunctionDeclare(name, args ...) \
	OSC_ERR name(args);

#define OscFunction(name, args ...) \
	OSC_ERR name(args) { \
<<<<<<< HEAD
		OSC_ERR _osc_internal_error_ __attribute__ ((unused)) = SUCCESS; \
		OSC_ERR _osc_internal_status_ __attribute__ ((unused)) = SUCCESS; \
		int _osc_internal_stage_ = 0; \
	_osc_internal_top_: __attribute__ ((unused)) \
		if (({ \
			bool res = _osc_internal_stage_ < 1; \
			if (res) \
				_osc_internal_stage_ += 1; \
=======
		struct { \
			OSC_ERR error, status; \
			bool caught: 1; \
			uint32_t stage: 31; \
		} _osc_internal_state_ = { \
			.error = SUCCESS, \
			.status = SUCCESS, \
			.caught = false, \
			.stage = 0 \
		}; \
	_osc_internal_top_: __attribute__ ((unused)) \
		if (({ \
			bool res = _osc_internal_state_.stage < 1; \
			if (res) \
				_osc_internal_state_.stage += 1; \
>>>>>>> 3162377a
			res; \
		})) {

// FIXME: Too much redundancy between this and the next macro.
#define OscFunctionCatch(e) \
		} else if (({ \
			bool res = false; \
<<<<<<< HEAD
			if (_osc_internal_stage_ < 2) { \
				OSC_ERR const errs[] = { e }; \
				res = length(errs) == 0; \
				for (int i = 0; !res && i < length(errs); i += 1) \
					res = errs[i] == _osc_internal_error_; \
				if (res) \
					_osc_internal_stage_ += 2; \
=======
			if (_osc_internal_state_.stage < 2) { \
				OSC_ERR const errs[] = { e }; \
				res = length(errs) == 0; \
				for (int i = 0; !res && i < length(errs); i += 1) \
					res = errs[i] == _osc_internal_state_.error; \
				if (res) { \
					_osc_internal_state_.stage += 2; \
					_osc_internal_state_.caught = true; \
				} \
>>>>>>> 3162377a
			} \
			res; \
		})) {

#define OscFunctionFail(e) \
		} else if (({ \
			bool res = false; \
<<<<<<< HEAD
			if (_osc_internal_stage_ < 4) { \
				OSC_ERR const errs[] = { e }; \
				res = length(errs) == 0; \
				for (int i = 0; !res && i < length(errs); i += 1) \
					res = errs[i] == _osc_internal_error_; \
				if (res) \
					_osc_internal_stage_ += 4; \
=======
			if (_osc_internal_state_.stage < 3) { \
				OSC_ERR const errs[] = { e }; \
				res = length(errs) == 0; \
				for (int i = 0; !res && i < length(errs); i += 1) \
					res = errs[i] == _osc_internal_state_.error; \
				if (res) \
					_osc_internal_state_.stage += 3; \
>>>>>>> 3162377a
			} \
			res; \
		})) {

#define OscFunctionFinally() \
		} \
		if (({ \
<<<<<<< HEAD
			bool res = _osc_internal_stage_ < 8; \
			if (res) \
				_osc_internal_stage_ += 8; \
=======
			bool res = _osc_internal_state_.stage < 4; \
			if (res) \
				_osc_internal_state_.stage += 4; \
>>>>>>> 3162377a
			res; \
		})) {

#define OscFunctionEnd() \
		} \
<<<<<<< HEAD
	/*	if (strcmp(__FUNCTION__, "tested") == 0) \
			printf("stage: %d, error: %d\n", _osc_internal_stage_, _osc_internal_error_); \
	*/	if ((_osc_internal_stage_ & (2 + 4)) == 2) \
			return SUCCESS; \
		return _osc_internal_error_; \
=======
		if (_osc_internal_state_.caught) \
			return SUCCESS; \
		return _osc_internal_state_.error; \
>>>>>>> 3162377a
	}

#define OscMark_format(fmt, args ...) OscLog(ERROR, "%s: %s(): Line %d" fmt "\n", __FILE__, __FUNCTION__, __LINE__, ## args)

/* OscMark[_m](): Macros to log a line whenever a source code line is hit. m allows a custom message to be passed. */
/*! @brief Log a marker with a default message whenever a source code line is hit. */
#define OscMark() OscMark_format("")

/*! @brief Log a marker with a custom message whenever a source code line is hit */
#define OscMark_m(m, args ...) OscMark_format(": " m, ## args)

/* OscFail_[e](s|m)(): Macros to abort the current function and execute the exception handler. e is to pass a custom error code. s is not print a message. m is to print a custom message. */
/*! @brief Abort the current function and jump to the exception handler after 'fail:'. */
#define OscFail_es(e) \
	{ \
<<<<<<< HEAD
		_osc_internal_error_ = e; \
=======
		_osc_internal_state_.error = e; \
		_osc_internal_state_.caught = false; \
>>>>>>> 3162377a
		goto _osc_internal_top_; \
	}

/*! @brief Abort the current function while printing a custom error mesage and jump to the exception handler after 'fail:'. */
#define OscFail_em(e, m, args ...) \
	{ \
		OscMark_m(m, ## args); \
		OscFail_es(e); \
	}

/*! @brief Abort the current function with a custom error code and jump to the exception handler after 'fail:'. */
#define OscFail_e(e) OscFail_es(e)

/*! @brief Abort the current function and jump to the exception handler after 'fail:'. */
#define OscFail_s() OscFail_es(EGENERAL)

#define OscFail() OscFail_e(EGENERAL)

/*! @brief Abort the current function with a custom error code while printing a custom error mesage and jump to the exception handler after 'fail:'. */
#define OscFail_m(m, args ...) OscFail_em(EGENERAL, m, ## args)

/* OscAssert_[e][s|m](): Macros to check an assertion and abort the current function and execute the exception handler on failure. e is to pass a custom error code. s is not print a message. m is to print a custom message. By defualt a general message is printed. */
/*! @brief Check a condition and abort the current function. */
#define OscAssert_es(expr, e) \
	{ \
		if (!(expr)) \
			OscFail_es(e) \
	}

/*! @brief Check a condition and abort the current function while printing a default message. */
#define OscAssert_e(expr, e) \
	{ \
		if (!(expr)) \
			OscFail_e(e); \
	}

/*! @brief Check a condition and abort the current function while printing a custom message. */
#define OscAssert_em(expr, e, m, args ...) \
	{ \
		if (!(expr)) \
			OscFail_em(e, m, ## args); \
	}

/*! @brief Check a condition and abort the current function with a custom error code. */
#define OscAssert_s(expr) OscAssert_es(expr, EASSERT)

/*! @brief Check a condition and abort the current function with a custom error code while printing a default message. */
#define OscAssert(expr) OscAssert_es(expr, EASSERT)

/*! @brief Check a condition and abort the current function while printing a custom message. */
#define OscAssert_m(expr, m, args ...) OscAssert_em(expr, EASSERT, m, ## args)

/* OscCall[_s](): Macros call a function and and abort the current function and execute the exception handler on failure. e is to pass a custom error code. */
/*! @brief Call a function and check it's return code, aborting the current function on an error. */
<<<<<<< HEAD
#define OscCall_s(f, args ...) \
	{ \
		_osc_internal_status_ = f(args); \
		if (_osc_internal_status_ < SUCCESS) \
			OscFail_es(_osc_internal_status_); \
=======
// FIXME: Too much redundancy between the next four macros.
#define OscCall_s(f, args ...) \
	{ \
		_osc_internal_state_.status = f(args); \
		if (_osc_internal_state_.status < SUCCESS) \
			OscFail_es(_osc_internal_state_.status); \
>>>>>>> 3162377a
	}

/*! @brief Call a function and check it's return code, aborting the current function with a default message on an error. */
#define OscCall(f, args ...) \
	{ \
<<<<<<< HEAD
		_osc_internal_status_ = f(args); \
		if (_osc_internal_status_ < SUCCESS) \
			OscFail_em(_osc_internal_status_, "%s(): Error %d", #f, (int) _osc_internal_status_); \
=======
		_osc_internal_state_.status = f(args); \
		if (_osc_internal_state_.status < SUCCESS) \
			OscFail_em(_osc_internal_state_.status, "%s(): Error %d", #f, (int) _osc_internal_state_.status); \
>>>>>>> 3162377a
	}

#define OscCall_is(f, args ...) \
	{ \
<<<<<<< HEAD
		_osc_internal_status_ = f(args); \
=======
		_osc_internal_state_.status = f(args); \
>>>>>>> 3162377a
	}

#define OscCall_i(f, args ...) \
	{ \
<<<<<<< HEAD
		_osc_internal_status_ = f(args); \
		if (_osc_internal_status_ < SUCCESS) \
			OscMark_m("%s(): Error %d", #f, (int) _osc_internal_status_); \
	}

#define OscLastError() _osc_internal_error_

#define OscLastStatus() _osc_internal_status_
=======
		_osc_internal_state_.status = f(args); \
		if (_osc_internal_state_.status < SUCCESS) \
			OscMark_m("%s(): Error %d", #f, (int) _osc_internal_state_.status); \
	}

#define OscLastError() _osc_internal_state_.error

#define OscLastStatus() _osc_internal_state_.status
>>>>>>> 3162377a

/*! @brief Define general non-module-specific error codes for the OSC framework */
enum EnOscErrors {
	SUCCESS = 0,
	EGENERAL,
	EASSERT,
	EOUT_OF_MEMORY,
	ETIMEOUT,
	EUNABLE_TO_OPEN_FILE,
	EINVALID_PARAMETER,
	EDEVICE,
	ENOTHING_TO_ABORT,
	EDEVICE_BUSY,
	ECANNOT_DELETE,
	EBUFFER_TOO_SMALL,
	EFILE_ERROR,
	ECANNOT_UNLOAD,
	ENR_OF_INSTANCES_EXHAUSTED,
	EFILE_PARSING_ERROR,
	EALREADY_INITIALIZED,
	ENO_SUCH_DEVICE,
	EUNABLE_TO_READ,
	ETRY_AGAIN,
	EINTERRUPTED,
	EUNSUPPORTED
};

/* Define an offset for all modules, which allows it to define module-specific errors that do not overlap. */
/*! @brief Error identifier offset of the cam module. */
#define OSC_CAM_ERROR_OFFSET 100
/*! @brief Error identifier offset of the cpld module. */
#define OSC_CPLD_ERROR_OFFSET 200
/*! @brief Error identifier offset of the lgx module. */
#define OSC_LGX_ERROR_OFFSET 300
/*! @brief Error identifier offset of the log module. */
#define OSC_LOG_ERROR_OFFSET 400
/*! @brief Error identifier offset of the sim module. */
#define OSC_SIM_ERROR_OFFSET 500
/*! @brief Error identifier offset of the bmp module. */
#define OSC_BMP_ERROR_OFFSET 600
/*! @brief Error identifier offset of the swr module. */
#define OSC_SWR_ERROR_OFFSET 700
/*! @brief Error identifier offset of the srd module. */
#define OSC_SRD_ERROR_OFFSET 800
/*! @brief Error identifier offset of the ipc module. */
#define OSC_IPC_ERROR_OFFSET 900
/*! @brief Error identifier offset of the frd module. */
#define OSC_FRD_ERROR_OFFSET 1000
/*! @brief Error identifier offset of the dma module. */
#define OSC_DMA_ERROR_OFFSET 1100
/*! @brief Error identifier offset of the hsm module. */
#define OSC_HSM_ERROR_OFFSET 1200
/*! @brief Error identifier offset of the cfg module. */
#define OSC_CFG_ERROR_OFFSET 1300

#endif /* OSCAR_INCLUDE_ERROR_H_ */<|MERGE_RESOLUTION|>--- conflicted
+++ resolved
@@ -26,16 +26,6 @@
 
 #define OscFunction(name, args ...) \
 	OSC_ERR name(args) { \
-<<<<<<< HEAD
-		OSC_ERR _osc_internal_error_ __attribute__ ((unused)) = SUCCESS; \
-		OSC_ERR _osc_internal_status_ __attribute__ ((unused)) = SUCCESS; \
-		int _osc_internal_stage_ = 0; \
-	_osc_internal_top_: __attribute__ ((unused)) \
-		if (({ \
-			bool res = _osc_internal_stage_ < 1; \
-			if (res) \
-				_osc_internal_stage_ += 1; \
-=======
 		struct { \
 			OSC_ERR error, status; \
 			bool caught: 1; \
@@ -51,7 +41,6 @@
 			bool res = _osc_internal_state_.stage < 1; \
 			if (res) \
 				_osc_internal_state_.stage += 1; \
->>>>>>> 3162377a
 			res; \
 		})) {
 
@@ -59,15 +48,6 @@
 #define OscFunctionCatch(e) \
 		} else if (({ \
 			bool res = false; \
-<<<<<<< HEAD
-			if (_osc_internal_stage_ < 2) { \
-				OSC_ERR const errs[] = { e }; \
-				res = length(errs) == 0; \
-				for (int i = 0; !res && i < length(errs); i += 1) \
-					res = errs[i] == _osc_internal_error_; \
-				if (res) \
-					_osc_internal_stage_ += 2; \
-=======
 			if (_osc_internal_state_.stage < 2) { \
 				OSC_ERR const errs[] = { e }; \
 				res = length(errs) == 0; \
@@ -77,7 +57,6 @@
 					_osc_internal_state_.stage += 2; \
 					_osc_internal_state_.caught = true; \
 				} \
->>>>>>> 3162377a
 			} \
 			res; \
 		})) {
@@ -85,15 +64,6 @@
 #define OscFunctionFail(e) \
 		} else if (({ \
 			bool res = false; \
-<<<<<<< HEAD
-			if (_osc_internal_stage_ < 4) { \
-				OSC_ERR const errs[] = { e }; \
-				res = length(errs) == 0; \
-				for (int i = 0; !res && i < length(errs); i += 1) \
-					res = errs[i] == _osc_internal_error_; \
-				if (res) \
-					_osc_internal_stage_ += 4; \
-=======
 			if (_osc_internal_state_.stage < 3) { \
 				OSC_ERR const errs[] = { e }; \
 				res = length(errs) == 0; \
@@ -101,7 +71,6 @@
 					res = errs[i] == _osc_internal_state_.error; \
 				if (res) \
 					_osc_internal_state_.stage += 3; \
->>>>>>> 3162377a
 			} \
 			res; \
 		})) {
@@ -109,31 +78,17 @@
 #define OscFunctionFinally() \
 		} \
 		if (({ \
-<<<<<<< HEAD
-			bool res = _osc_internal_stage_ < 8; \
-			if (res) \
-				_osc_internal_stage_ += 8; \
-=======
 			bool res = _osc_internal_state_.stage < 4; \
 			if (res) \
 				_osc_internal_state_.stage += 4; \
->>>>>>> 3162377a
 			res; \
 		})) {
 
 #define OscFunctionEnd() \
 		} \
-<<<<<<< HEAD
-	/*	if (strcmp(__FUNCTION__, "tested") == 0) \
-			printf("stage: %d, error: %d\n", _osc_internal_stage_, _osc_internal_error_); \
-	*/	if ((_osc_internal_stage_ & (2 + 4)) == 2) \
-			return SUCCESS; \
-		return _osc_internal_error_; \
-=======
 		if (_osc_internal_state_.caught) \
 			return SUCCESS; \
 		return _osc_internal_state_.error; \
->>>>>>> 3162377a
 	}
 
 #define OscMark_format(fmt, args ...) OscLog(ERROR, "%s: %s(): Line %d" fmt "\n", __FILE__, __FUNCTION__, __LINE__, ## args)
@@ -149,12 +104,8 @@
 /*! @brief Abort the current function and jump to the exception handler after 'fail:'. */
 #define OscFail_es(e) \
 	{ \
-<<<<<<< HEAD
-		_osc_internal_error_ = e; \
-=======
 		_osc_internal_state_.error = e; \
 		_osc_internal_state_.caught = false; \
->>>>>>> 3162377a
 		goto _osc_internal_top_; \
 	}
 
@@ -209,57 +160,29 @@
 
 /* OscCall[_s](): Macros call a function and and abort the current function and execute the exception handler on failure. e is to pass a custom error code. */
 /*! @brief Call a function and check it's return code, aborting the current function on an error. */
-<<<<<<< HEAD
-#define OscCall_s(f, args ...) \
-	{ \
-		_osc_internal_status_ = f(args); \
-		if (_osc_internal_status_ < SUCCESS) \
-			OscFail_es(_osc_internal_status_); \
-=======
 // FIXME: Too much redundancy between the next four macros.
 #define OscCall_s(f, args ...) \
 	{ \
 		_osc_internal_state_.status = f(args); \
 		if (_osc_internal_state_.status < SUCCESS) \
 			OscFail_es(_osc_internal_state_.status); \
->>>>>>> 3162377a
 	}
 
 /*! @brief Call a function and check it's return code, aborting the current function with a default message on an error. */
 #define OscCall(f, args ...) \
 	{ \
-<<<<<<< HEAD
-		_osc_internal_status_ = f(args); \
-		if (_osc_internal_status_ < SUCCESS) \
-			OscFail_em(_osc_internal_status_, "%s(): Error %d", #f, (int) _osc_internal_status_); \
-=======
 		_osc_internal_state_.status = f(args); \
 		if (_osc_internal_state_.status < SUCCESS) \
 			OscFail_em(_osc_internal_state_.status, "%s(): Error %d", #f, (int) _osc_internal_state_.status); \
->>>>>>> 3162377a
 	}
 
 #define OscCall_is(f, args ...) \
 	{ \
-<<<<<<< HEAD
-		_osc_internal_status_ = f(args); \
-=======
-		_osc_internal_state_.status = f(args); \
->>>>>>> 3162377a
+		_osc_internal_state_.status = f(args); \
 	}
 
 #define OscCall_i(f, args ...) \
 	{ \
-<<<<<<< HEAD
-		_osc_internal_status_ = f(args); \
-		if (_osc_internal_status_ < SUCCESS) \
-			OscMark_m("%s(): Error %d", #f, (int) _osc_internal_status_); \
-	}
-
-#define OscLastError() _osc_internal_error_
-
-#define OscLastStatus() _osc_internal_status_
-=======
 		_osc_internal_state_.status = f(args); \
 		if (_osc_internal_state_.status < SUCCESS) \
 			OscMark_m("%s(): Error %d", #f, (int) _osc_internal_state_.status); \
@@ -268,7 +191,6 @@
 #define OscLastError() _osc_internal_state_.error
 
 #define OscLastStatus() _osc_internal_state_.status
->>>>>>> 3162377a
 
 /*! @brief Define general non-module-specific error codes for the OSC framework */
 enum EnOscErrors {
