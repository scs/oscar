/*	Oscar, a hardware abstraction framework for the LeanXcam and IndXcam.
	Copyright (C) 2008 Supercomputing Systems AG
	
	This library is free software; you can redistribute it and/or modify it
	under the terms of the GNU Lesser General Public License as published by
	the Free Software Foundation; either version 2.1 of the License, or (at
	your option) any later version.
	
	This library is distributed in the hope that it will be useful, but
	WITHOUT ANY WARRANTY; without even the implied warranty of
	MERCHANTABILITY or FITNESS FOR A PARTICULAR PURPOSE.  See the GNU Lesser
	General Public License for more details.
	
	You should have received a copy of the GNU Lesser General Public License
	along with this library; if not, write to the Free Software Foundation,
	Inc., 51 Franklin Street, Fifth Floor, Boston, MA  02110-1301  USA
*/

/*! @file
 * @brief API definition for Oscar framework
 * 
 * Must be included by the application.
 */

#ifndef OSCAR_INCLUDE_OSCAR_H_
#define OSCAR_INCLUDE_OSCAR_H_

#ifdef __cplusplus
extern "C" {
#endif

/* Support file for the NIH design pattern. */
#include "nih.h"
#include "version.h"

#if defined(OSC_HOST)
/* Defined as stumps because it is needed in code shared by target and
 * host. */
/*! @brief Used to mark likely expressions for compiler optimization */
#define likely(x) (x)
/*! @brief Used to mark unlikely expressions for compiler optimization */
#define unlikely(x) (x)
#elif defined(OSC_TARGET)
/* Bluntly copied from linux/compiler.h from uclinux */
/*! @brief Used to mark likely expressions for compiler optimization */
#define likely(x) __builtin_expect(!!(x), 1)
/*! @brief Used to mark unlikely expressions for compiler optimization */
#define unlikely(x) __builtin_expect(!!(x), 0)
#else
#error "Neither OSC_HOST nor OSC_TARGET is defined as a macro."
#endif

/*! @brief The opposite of while (condition) { block }; */
#define until(a) while (!(a))
/*! @brief An endless loop, equivalent to while (true) { block }; */
#define loop while (true)
/*! @brief Gives the length of a field (Does not work on pointers!). */
#define length(a) ((sizeof (a)) / sizeof *(a))

/* OscFunction[Finally|Catch|End]: Declare a function using these macros to use the Osc(Fail|Assert|Call)* error handling macros. */
/*! @brief Use this macro to declare a function. */
#define OscFunctionStart(name, args ...) \
	OSC_ERR name(args) { \
		OSC_ERR _OscInternal_err_ = SUCCESS; \
		bool _OscInternal_in_catch_ = false;

/*! @brief This macro starts a function definition. */
#define OscFunctionFinally() \
		return SUCCESS; \
	fail: __attribute__ ((unused)) \
		if (!_OscInternal_in_catch_) { \
			_OscInternal_in_catch_ = true;

/*! @brief Use this macro starts the function catch block. */
#define OscFunctionCatch() \
	fail: __attribute__ ((unused)) \
		if (_OscInternal_err_ != SUCCESS && !_OscInternal_in_catch_) { \
			_OscInternal_in_catch_ = true;

/*! @brief Use this macro starts the function catch block and saves the error code in the variable @name. */
#define OscFunctionCatch_e(name) \
	fail: __attribute__ ((unused)) \
		if (_OscInternal_err_ != SUCCESS && !_OscInternal_in_catch_) { \
			OSC_ERR name = _OscInternal_err_; \
			_OscInternal_in_catch_ = true;

/*! @brief This macro ends a function definition. */
#define OscFunctionEnd() \
		} \
		return _OscInternal_err_; \
	}

#define OscMark_format(fmt, args ...) OscLog(ERROR, "%s: %s(): Line %d" fmt "\n", __FILE__, __FUNCTION__, __LINE__, ## args)

/* OscMark[_m](): Macros to log a line whenever a source code line is hit. m allows a custom message to be passed. */
/*! @brief Log a marker with a default message whenever a source code line is hit. */
#define OscMark() OscMark_format("")
/*! @brief Log a marker with a custom message whenever a source code line is hit */
#define OscMark_m(m, args ...) OscMark_format(": " m, ## args)

/* OscFail_[e](s|m)(): Macros to abort the current function and execute the exception handler. e is to pass a custom error code. s is not print a message. m is to print a custom message. */
/*! @brief Abort the current function and jump to the exception handler after 'fail:'. */
#define OscFail_es(e) { _OscInternal_err_ = e; goto fail; }
/*! @brief Abort the current function while printing a custom error mesage and jump to the exception handler after 'fail:'. */
#define OscFail_em(e, m, args ...) { OscMark_m(m, ## args); OscFail_es(e); }
/*! @brief Abort the current function with a custom error code and jump to the exception handler after 'fail:'. */
#define OscFail_e(e) OscFail_es(e)
/*! @brief Abort the current function and jump to the exception handler after 'fail:'. */
#define OscFail_s() OscFail_es(EGENERAL)
/*! @brief Abort the current function with a custom error code while printing a custom error mesage and jump to the exception handler after 'fail:'. */
#define OscFail_m(m, args ...) OscFail_em(EGENERAL, m, ## args)

/*! @brief Used inside the catch part of a function to recover an error and return with a success code. */
#define OscRecover() \
	OscFail_es(SUCCESS)

/* OscAssert_[e][s|m](): Macros to check an assertion and abort the current function and execute the exception handler on failure. e is to pass a custom error code. s is not print a message. m is to print a custom message. By defualt a general message is printed. */
/*! @brief Check a condition and abort the current function. */
#define OscAssert_es(expr, e) { if (!(expr)) OscFail_es(e) }
/*! @brief Check a condition and abort the current function while printing a default message. */
#define OscAssert_e(expr, e) { if (!(expr)) OscFail_e(e) }
/*! @brief Check a condition and abort the current function while printing a custom message. */
#define OscAssert_em(expr, e, m, args ...) { if (!(expr)) OscFail_em(e, m, ## args) }
/*! @brief Check a condition and abort the current function with a custom error code. */
#define OscAssert_s(expr) OscAssert_es(expr, EASSERT)
/*! @brief Check a condition and abort the current function with a custom error code while printing a default message. */
#define OscAssert(expr) OscAssert_es(expr, EASSERT)
/*! @brief Check a condition and abort the current function while printing a custom message. */
#define OscAssert_m(expr, m, args ...) OscAssert_em(expr, EASSERT, m, ## args)

/* OscCall[_s](): Macros call a function and and abort the current function and execute the exception handler on failure. e is to pass a custom error code. */
/*! @brief Call a function and check it's return code, aborting the current function on an error. */
#define OscCall_s(f, args ...) { OSC_ERR err_ = f(args); if (err_ != SUCCESS) OscFail_es(err_); }
/*! @brief Call a function and check it's return code, aborting the current function with a default message on an error. */
#define OscCall(f, args ...) { OSC_ERR err_ = f(args); if (err_ != SUCCESS) OscFail_m("%s(): Error %d", #f, (int) err_); }

/*! @brief Define general non-module-specific error codes for the OSC framework */
enum EnOscErrors {
	SUCCESS = 0,
	EGENERAL,
	EASSERT,
	EOUT_OF_MEMORY,
	ETIMEOUT,
	EUNABLE_TO_OPEN_FILE,
	EINVALID_PARAMETER,
	EDEVICE,
	ENOTHING_TO_ABORT,
	EDEVICE_BUSY,
	ECANNOT_DELETE,
	EBUFFER_TOO_SMALL,
	EFILE_ERROR,
	ECANNOT_UNLOAD,
	ENR_OF_INSTANCES_EXHAUSTED,
	EFILE_PARSING_ERROR,
	EALREADY_INITIALIZED,
	ENO_SUCH_DEVICE,
	EUNABLE_TO_READ,
	ETRY_AGAIN,
	EINTERRUPTED,
	EUNSUPPORTED
};

/* Define an offset for all modules, which allows it to define module-specific errors that do not overlap. */
/*! @brief Error identifier offset of the cam module. */
#define OSC_CAM_ERROR_OFFSET 100
/*! @brief Error identifier offset of the cpld module. */
#define OSC_CPLD_ERROR_OFFSET 200
/*! @brief Error identifier offset of the lgx module. */
#define OSC_LGX_ERROR_OFFSET 300
/*! @brief Error identifier offset of the log module. */
#define OSC_LOG_ERROR_OFFSET 400
/*! @brief Error identifier offset of the sim module. */
#define OSC_SIM_ERROR_OFFSET 500
/*! @brief Error identifier offset of the bmp module. */
#define OSC_BMP_ERROR_OFFSET 600
/*! @brief Error identifier offset of the swr module. */
#define OSC_SWR_ERROR_OFFSET 700
/*! @brief Error identifier offset of the srd module. */
#define OSC_SRD_ERROR_OFFSET 800
/*! @brief Error identifier offset of the ipc module. */
#define OSC_IPC_ERROR_OFFSET 900
/*! @brief Error identifier offset of the frd module. */
#define OSC_FRD_ERROR_OFFSET 1000
/*! @brief Error identifier offset of the dma module. */
#define OSC_DMA_ERROR_OFFSET 1100
/*! @brief Error identifier offset of the hsm module. */
#define OSC_HSM_ERROR_OFFSET 1200
/*! @brief Error identifier offset of the cfg module. */
#define OSC_CFG_ERROR_OFFSET 1300

/*! @brief Describes an OSC module and keeps track of how many users
 * hold references to it. */
struct OscModule {
	OSC_ERR (* create) ();
	OSC_ERR (* destroy) ();
	int useCount;
	struct OscModule * dependencies[];
};

<<<<<<< HEAD
/*! @brief The Oscar framework object with handle to modules*/
struct OSC_FRAMEWORK;

/*********************************************************************//*!
 * @brief Loads the module depencies give in a list of modules.
 * 
 * Goes through the given dependency array and tries to create all
 * member modules. If it fails at some point, destroy the dependencies
 * already created and return with an error code.
 * 
 * @param pFw Pointer to the framework
 * @param aryDeps Array of Dependencies to be loaded.
 * @param nDeps Length of the dependency array.
 * @return SUCCESS or an appropriate error code.
 *//*********************************************************************/
OSC_ERR OscLoadDependencies(struct OSC_FRAMEWORK * pFw, const struct OSC_DEPENDENCY aryDeps[], const uint32 nDeps);

/*********************************************************************//*!
 * @brief Unloads the module depencies give in a list of modules.
 * 
 * Goes through the given dependency array backwards and destroys
 * all members.
 * 
 * @param pFw Pointer to the framework
 * @param aryDeps Array of Dependencies to be unloaded.
 * @param nDeps Length of the dependency array.
 *//*********************************************************************/
void OscUnloadDependencies(struct OSC_FRAMEWORK * pFw, const struct OSC_DEPENDENCY aryDeps[], const uint32 nDeps);

/*********************************************************************//*!
 * @brief Constructor for framework
 * 
 * @param phFw Pointer to the handle location for the framework
 * @return SUCCESS or appropriate error code otherwise
 *//*********************************************************************/
OSC_ERR OscCreate(struct OSC_FRAMEWORK ** phFw);
=======
/*! @brief Constructor for framework
	@param modules A list of modules to load as defined in enum OscModule.
	@return SUCCESS or appropriate error code otherwise.
*/
#define OscCreate(modules ...) \
	({ \
		static struct OscModule * _modules[] = { modules, NULL }; \
		OscCreateFunction(&_modules); \
	})

OSC_ERR OscCreateFunction(struct OscModule ** modules);
>>>>>>> 5922998e

/*********************************************************************//*!
 * @brief Destructor for framework
 * 
 * Fails if not all loaded modules have been destroyed.
 * 
 * @param hFw Pointer to the handle of the framework to be destroyed.
 * @return SUCCESS or an appropriate error code.
 *//*********************************************************************/
<<<<<<< HEAD
OSC_ERR OscDestroy(struct OSC_FRAMEWORK * hFw);
=======
OSC_ERR OscDestroy();
>>>>>>> 5922998e

/*********************************************************************//*!
 * @brief Get framework version numbers
 * 
 * Used scheme: major.minor[.revsion]
 * 
 * The major number is used for significant changes in functionality or 
 * supported plattform. Instable pre releases use a major number of 0.
 * The minor number decodes small feature changes.
 * The patch number is intended for bug fixes without changes of API.
 * 
 * @param hMajor Pointer to major version number.
 * @param hMinor Pointer to minor version number.
 * @param hPatch Pointer to patch number.
 * @return SUCCESS or an appropriate error code.
 *//*********************************************************************/
OSC_ERR OscGetVersionNumber(char *hMajor, char *hMinor, char *hPatch);

/*********************************************************************//*!
 * @brief Get framework version string
 * 
 * Version string format: v<major>.<minor>[-p<patch>]  eg: v1.3  or v1.3-p1
 * The patch number is not printed if no bug-fixes are available (patch=0).
 *  
 * See @see OscGetVersionNumber for number interpretation.
 * 
 * @param hMajor Pointer to formated version string.
 * @return SUCCESS or an appropriate error code.
 *//*********************************************************************/
OSC_ERR OscGetVersionString(char *hVersion);

/* Include the public header files of the different modules, which
 * contain the declarations of the API functions of the respective
 * module.
 */
#include "board.h"

#ifdef __cplusplus
}
#endif

#endif /* OSCAR_INCLUDE_OSCAR_H_ */<|MERGE_RESOLUTION|>--- conflicted
+++ resolved
@@ -197,44 +197,6 @@
 	struct OscModule * dependencies[];
 };
 
-<<<<<<< HEAD
-/*! @brief The Oscar framework object with handle to modules*/
-struct OSC_FRAMEWORK;
-
-/*********************************************************************//*!
- * @brief Loads the module depencies give in a list of modules.
- * 
- * Goes through the given dependency array and tries to create all
- * member modules. If it fails at some point, destroy the dependencies
- * already created and return with an error code.
- * 
- * @param pFw Pointer to the framework
- * @param aryDeps Array of Dependencies to be loaded.
- * @param nDeps Length of the dependency array.
- * @return SUCCESS or an appropriate error code.
- *//*********************************************************************/
-OSC_ERR OscLoadDependencies(struct OSC_FRAMEWORK * pFw, const struct OSC_DEPENDENCY aryDeps[], const uint32 nDeps);
-
-/*********************************************************************//*!
- * @brief Unloads the module depencies give in a list of modules.
- * 
- * Goes through the given dependency array backwards and destroys
- * all members.
- * 
- * @param pFw Pointer to the framework
- * @param aryDeps Array of Dependencies to be unloaded.
- * @param nDeps Length of the dependency array.
- *//*********************************************************************/
-void OscUnloadDependencies(struct OSC_FRAMEWORK * pFw, const struct OSC_DEPENDENCY aryDeps[], const uint32 nDeps);
-
-/*********************************************************************//*!
- * @brief Constructor for framework
- * 
- * @param phFw Pointer to the handle location for the framework
- * @return SUCCESS or appropriate error code otherwise
- *//*********************************************************************/
-OSC_ERR OscCreate(struct OSC_FRAMEWORK ** phFw);
-=======
 /*! @brief Constructor for framework
 	@param modules A list of modules to load as defined in enum OscModule.
 	@return SUCCESS or appropriate error code otherwise.
@@ -246,7 +208,6 @@
 	})
 
 OSC_ERR OscCreateFunction(struct OscModule ** modules);
->>>>>>> 5922998e
 
 /*********************************************************************//*!
  * @brief Destructor for framework
@@ -256,11 +217,7 @@
  * @param hFw Pointer to the handle of the framework to be destroyed.
  * @return SUCCESS or an appropriate error code.
  *//*********************************************************************/
-<<<<<<< HEAD
-OSC_ERR OscDestroy(struct OSC_FRAMEWORK * hFw);
-=======
 OSC_ERR OscDestroy();
->>>>>>> 5922998e
 
 /*********************************************************************//*!
  * @brief Get framework version numbers
