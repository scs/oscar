/*	Oscar, a hardware abstraction framework for the LeanXcam and IndXcam.
	Copyright (C) 2008 Supercomputing Systems AG
	
	This library is free software; you can redistribute it and/or modify it
	under the terms of the GNU Lesser General Public License as published by
	the Free Software Foundation; either version 2.1 of the License, or (at
	your option) any later version.
	
	This library is distributed in the hope that it will be useful, but
	WITHOUT ANY WARRANTY; without even the implied warranty of
	MERCHANTABILITY or FITNESS FOR A PARTICULAR PURPOSE.  See the GNU Lesser
	General Public License for more details.
	
	You should have received a copy of the GNU Lesser General Public License
	along with this library; if not, write to the Free Software Foundation,
	Inc., 51 Franklin Street, Fifth Floor, Boston, MA  02110-1301  USA
*/
#ifndef OSCAR_INCLUDE_SWR_H_
#define OSCAR_INCLUDE_SWR_H_

/*! @file
 * @brief API definition for stimuli writer module
 * 
 * Swr allows to log signal values to a stimuli report file
 * One writer instance is required per stimuli file while a writer
 * may contain multiple signal instances.
 * 
 * The stimuli file follows the following syntax. A example
 * is give first:
 * 
 *   !    Time   ExampleA     ExampleB
 * 
 *   @    0      1            0
 * 
 *   @    20     1            1
 * 
 *   ! tab Time   tab  {SignalNameA}  tab  {SignalNameB} (descriptor line)
 * 
 *   @ tab {time} tab  {val}          tab  {val}         (instruction line)
 */

<<<<<<< HEAD
#ifndef SWR_PUB_H_
#define SWR_PUB_H_

extern struct OscModule OscModule_swr;

=======
>>>>>>> 7aebb8c8
/*! Module-specific error codes.
 * These are enumerated with the offset
 * assigned to each module, so a distinction over
 * all modules can be made */
enum EnOscSwrErrors
{
	ESWR_PARSING_FAILURE = OSC_SWR_ERROR_OFFSET
};

/*! Signal type */
enum EnOscSwrSignalType
{
	SWR_INTEGER,
	SWR_FLOAT,
	SWR_STRING
};

/*====================== API functions =================================*/
/*********************************************************************//*!
 * @brief Create Stimuli Writer (host only)
 * 
 * @param ppWriter       O: handle to writer instance
 * @param strFile        I: output file name
 * @param bReportTime    I: TRUE: report time step information
 * @param bReportCyclic  I: TRUE: autonomous cyclic reporting
 * @return SUCCESS or an appropriate error code otherwise
 *//*********************************************************************/
OSC_ERR OscSwrCreateWriter(
		void** ppWriter,
		const char* strFile,
		const bool bReportTime,
		const bool bReportCyclic );

/*********************************************************************//*!
 * @brief Register a signal to writer (host only)
 * 
 * @param ppSignal      O: handle to signal instance
 * @param pWriter       I: handle to writer
 * @param strSignal     I: signal name
 * @param type          I: value type: Interger, Float, String
 * @param pDefaultValue I: default output value
 *                         only used for cyclic reporting
 * @param strFormat     I: log format as fprintf format instruction string
 * @return SUCCESS or an appropriate error code otherwise
 *//*********************************************************************/
OSC_ERR OscSwrRegisterSignal(
		void** ppSignal,
		const void* pWriter,
		const char* strSignal,
		const enum EnOscSwrSignalType type,
		const void* pDefaultValue,
		const char* strFormat );

/*********************************************************************//*!
 * @brief Update Signal value (host only)
 * 
 * @param pSignal   I: handle to signal writer
 * @param pValue    I: source pointer of value to set
 *                     Depending on the signal type this will be
 *                     interpreted as in32, float or string.
 * @return SUCCESS or an appropriate error code otherwise
 *//*********************************************************************/
OSC_ERR OscSwrUpdateSignal(
		const void* pSignal,
		const void* pValue);

/*********************************************************************//*!
 * @brief Manual report (host only)
 * 
 * @param pWriter   I: handle to writer
 * @return SUCCESS or an appropriate error code otherwise
 *//*********************************************************************/
OSC_ERR OscSwrManualReport( const void* pWriter);

#endif // #ifndef OSCAR_INCLUDE_SWR_H_<|MERGE_RESOLUTION|>--- conflicted
+++ resolved
@@ -39,14 +39,8 @@
  *   @ tab {time} tab  {val}          tab  {val}         (instruction line)
  */
 
-<<<<<<< HEAD
-#ifndef SWR_PUB_H_
-#define SWR_PUB_H_
-
 extern struct OscModule OscModule_swr;
 
-=======
->>>>>>> 7aebb8c8
 /*! Module-specific error codes.
  * These are enumerated with the offset
  * assigned to each module, so a distinction over
