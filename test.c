--- conflicted
+++ resolved
@@ -50,6 +50,10 @@
 int testLgx()
 {
 	uint16 clock = FALSE;
+
+	if((err = LCVLgxCreate(hFramework)))
+                return -1
+       
         LCVLogSetConsoleLogLevel(DEBUG);
         LCVLogSetFileLogLevel(DEBUG);
 
@@ -88,6 +92,7 @@
         printf("t=%d, CLOCK=%d\n", (int)LCVSimGetCurTimeStep(), clock);
 
         LCVLog(INFO, "-------------------------------------------------------\n");
+	LCVLgxDestroy(hFramework);
         return 0;
 }
 
@@ -509,25 +514,10 @@
 	if((err = LCVLogCreate(hFramework)))
 		return -1;
 
-<<<<<<< HEAD
-/*	if(testLog())
-=======
-	if((err = LCVIpcCreate(hFramework)))
-		return -1;
-
-        LCVLogSetConsoleLogLevel(DEBUG);
-        LCVLogSetFileLogLevel(DEBUG);
-        if((err = LCVLgxCreate(hFramework)))
-                return -1;
-
-/*	if(testLog())
-		return -1;*/
-
-	if(testLgx())
->>>>>>> 80dba800
-		return -1;
-
-/*	if(testCamRegs())
+/*	if(testLgx())
+		return -1;
+
+	if(testCamRegs())
 		return -1;
 
 #ifdef LCV_HOST
@@ -535,8 +525,7 @@
 		return -1;
 #endif
 	if(testCam())
-<<<<<<< HEAD
-	return -1;
+	        return -1;
 	
 	if(testCycles())
 		return -1;
@@ -549,9 +538,6 @@
 	else
 		LCVLog(DEBUG, "IPC test succeeded!\n");
 */
-=======
-		return -1;*/
->>>>>>> 80dba800
 
 	LCVLogDestroy(hFramework);
 	LCVDestroy(hFramework);
