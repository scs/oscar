--- conflicted
+++ resolved
@@ -311,7 +311,6 @@
 		sprintf(deviceNodePath, PIN_DEVICE_NODE_PREFIX "%d", pinNr);
 		gpio.pins[pinNr].fd = open(deviceNodePath, O_RDWR, 0);
 		if(gpio.pins[pinNr].fd < 0)
-<<<<<<< HEAD
 		{
 			OscLog(ERROR, "%s: Unable to open device node for pin %d (%s)! (%s)\n",
 					__func__,
@@ -323,7 +322,7 @@
 		
 		/*************** Set the pin flags. ***************************/
 		/* Direction */
-		dir = pPinConfig->defaultFlags ? 'O' : 'I';
+		dir = (pPinConfig->defaultFlags & DIR_MASK) ? 'O' : 'I';
 		ret = write(gpio.pins[pinNr].fd, &dir, 1);
 					
 		if(unlikely(ret < 0))
@@ -355,51 +354,6 @@
 				}
 			}
 			if(unlikely(ret < 0))
-=======
-	    {
-	        OscLog(ERROR, "%s: Unable to open device node for pin %d (%s)! (%s)\n",
-	                __func__,
-	                pinNr,
-	                pPinConfig->name,
-	                strerror(errno));
-	        return -EDEVICE;
-	    }
-	    
-	    /*************** Set the pin flags. ***************************/
-	    /* Direction */
-	    dir = (pPinConfig->defaultFlags & DIR_MASK) ? 'O' : 'I';
-	    ret = write(gpio.pins[pinNr].fd, &dir, 1);
-	    			
-	    if(unlikely(ret < 0))
-	    {
-	        OscLog(ERROR, "%s: Unable to set direction for pin %s (%d)!\n", 
-	        __func__, pPinConfig->name, pinNr);
-	        close(gpio.pins[pinNr].fd);
-	        return -EDEVICE;
-	    }
-    
-    	/******** Set the default initialization state of the pin ********/
-    	if(pPinConfig->defaultFlags & DIR_MASK)
-    	{
-    		/* Output pin */
-    		if(pPinConfig->defaultState)
-    		{
-    			if(pPinConfig->defaultFlags & POL_LOWACTIVE)
-    			{
-    				ret = write(gpio.pins[pinNr].fd, &off, 1);
-    			} else {
-    				ret = write(gpio.pins[pinNr].fd, &on, 1);
-    			}
-    		} else {
-    			if(pPinConfig->defaultFlags & POL_LOWACTIVE)
-    			{
-    				ret = write(gpio.pins[pinNr].fd, &on, 1);
-    			} else {
-    				ret = write(gpio.pins[pinNr].fd, &off, 1);
-    			}
-    		}
-    		if(unlikely(ret < 0))
->>>>>>> 0f8d2b9f
 			{
 				OscLog(ERROR, "%s: Error writing to pin %s (%s)\n",
 						__func__, pPinConfig->name, strerror(errno));
